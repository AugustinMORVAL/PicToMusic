--- conflicted
+++ resolved
@@ -90,11 +90,7 @@
         st.switch_page("pages/1_PParser.py")
     if st.button("🔍 YOLO Parser", key="yolo_btn", help="Note detection using YOLO", use_container_width=True):
         st.switch_page("pages/2_YOLO_Parser.py")
-<<<<<<< HEAD
-    if st.button("🎵 Classification", key="classification_btn", help="Classify detected notes", use_container_width=True):
-=======
     if st.button("🎵 YOLO Classification", key="classification_btn", help="Classify detected notes", use_container_width=True):
->>>>>>> eeeaea08
         st.switch_page("pages/3_Note_Detection.py")
     if st.button("🎹 Music Generation", key="music_gen_btn", help="Generate ABC notation and MIDI", use_container_width=True):
         st.switch_page("pages/4_Music_Generation.py")
