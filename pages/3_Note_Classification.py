--- conflicted
+++ resolved
@@ -10,12 +10,9 @@
 from p2m.converter.converter_abc import INSTRUMENT_MAP
 from midi2audio import FluidSynth
 import tempfile
-<<<<<<< HEAD
+import os
 from p2m.utils import get_musescore_path 
 import webbrowser
-=======
-import os
->>>>>>> 726bac53
 
 st.set_page_config(
     page_title="Chopin - Note Detection",
@@ -182,7 +179,6 @@
                             on_click=lambda: abc_to_musescore(abc_notation, open=True, musescore_path=musescore_path), 
                             use_container_width=True)
                 
-<<<<<<< HEAD
                 except (FileNotFoundError, OSError) as e:
                     st.error(f"Error: {str(e)}")
     
@@ -190,10 +186,7 @@
                     if st.button("🎶 Download MuseScore 4"):
                         webbrowser.open("https://musescore.org/en/download")
 
-                dl1, dl2 = st.columns(2)
-=======
                 dl1, dl2, dl3 = st.columns(3)
->>>>>>> 726bac53
 
                 with dl1:
                     results_pickle = pickle.dumps(results)
