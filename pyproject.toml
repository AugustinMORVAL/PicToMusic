--- conflicted
+++ resolved
@@ -14,11 +14,9 @@
     "numpy (>=1.26.0,<2.2.0)",
     "scipy (>=1.12.0,<2.0.0)",
     "tensorflow (>=2.15.0,<3.0.0)",
-<<<<<<< HEAD
+    "ultralytics (>=8.3.97,<9.0.0)"
+    "tensorflow (>=2.15.0,<3.0.0)",
     "loguru (>=0.7.0,<0.8.0)"
-=======
-    "ultralytics (>=8.3.97,<9.0.0)"
->>>>>>> 8705df07
 ]
 
 [build-system]
